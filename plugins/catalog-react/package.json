{
  "name": "@backstage/plugin-catalog-react",
  "version": "0.1.5",
  "main": "src/index.ts",
  "types": "src/index.ts",
  "license": "Apache-2.0",
  "private": false,
  "publishConfig": {
    "access": "public",
    "main": "dist/index.esm.js",
    "types": "dist/index.d.ts"
  },
  "homepage": "https://backstage.io",
  "repository": {
    "type": "git",
    "url": "https://github.com/backstage/backstage",
    "directory": "plugins/plugin-catalog-common-react"
  },
  "keywords": [
    "backstage"
  ],
  "scripts": {
    "build": "backstage-cli build",
    "lint": "backstage-cli lint",
    "test": "backstage-cli test",
    "prepack": "backstage-cli prepack",
    "postpack": "backstage-cli postpack",
    "clean": "backstage-cli clean"
  },
  "dependencies": {
    "@backstage/catalog-client": "^0.3.11",
    "@backstage/catalog-model": "^0.7.8",
    "@backstage/core": "^0.7.8",
    "@material-ui/core": "^4.11.0",
    "@types/react": "^16.9",
<<<<<<< HEAD
    "lodash": "^4.17.21",
=======
    "lodash": "^4.17.15",
>>>>>>> 6fa86f44
    "react": "^16.13.1",
    "react-router": "6.0.0-beta.0",
    "react-router-dom": "6.0.0-beta.0",
    "react-use": "^17.2.4"
  },
  "devDependencies": {
    "@backstage/cli": "^0.6.10",
    "@backstage/dev-utils": "^0.1.13",
    "@backstage/test-utils": "^0.1.9",
    "@testing-library/jest-dom": "^5.10.1",
    "@testing-library/react": "^11.2.5",
    "@testing-library/react-hooks": "^3.3.0",
    "@testing-library/user-event": "^12.0.7",
    "@types/jest": "^26.0.7",
    "@types/node": "^14.14.32",
    "cross-fetch": "^3.0.6",
    "msw": "^0.21.2",
    "react-test-renderer": "^16.13.1"
  },
  "files": [
    "dist"
  ]
}<|MERGE_RESOLUTION|>--- conflicted
+++ resolved
@@ -33,11 +33,7 @@
     "@backstage/core": "^0.7.8",
     "@material-ui/core": "^4.11.0",
     "@types/react": "^16.9",
-<<<<<<< HEAD
-    "lodash": "^4.17.21",
-=======
     "lodash": "^4.17.15",
->>>>>>> 6fa86f44
     "react": "^16.13.1",
     "react-router": "6.0.0-beta.0",
     "react-router-dom": "6.0.0-beta.0",
