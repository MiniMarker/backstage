/*
 * Copyright 2020 Spotify AB
 *
 * Licensed under the Apache License, Version 2.0 (the "License");
 * you may not use this file except in compliance with the License.
 * You may obtain a copy of the License at
 *
 *     http://www.apache.org/licenses/LICENSE-2.0
 *
 * Unless required by applicable law or agreed to in writing, software
 * distributed under the License is distributed on an "AS IS" BASIS,
 * WITHOUT WARRANTIES OR CONDITIONS OF ANY KIND, either express or implied.
 * See the License for the specific language governing permissions and
 * limitations under the License.
 */

import { AppConfig, Config } from '@backstage/config';
import { BundlingPathsOptions } from './paths';

export type BundlingOptions = {
  checksEnabled: boolean;
  isDev: boolean;
  config: Config;
  appConfigs: AppConfig[];
<<<<<<< HEAD
  isBackend: boolean;
=======
  baseUrl: URL;
>>>>>>> 98b92728
};

export type ServeOptions = BundlingPathsOptions & {
  checksEnabled: boolean;
  config: Config;
  appConfigs: AppConfig[];
};

export type BuildOptions = BundlingPathsOptions & {
  statsJsonEnabled: boolean;
  config: Config;
  appConfigs: AppConfig[];
};<|MERGE_RESOLUTION|>--- conflicted
+++ resolved
@@ -22,11 +22,8 @@
   isDev: boolean;
   config: Config;
   appConfigs: AppConfig[];
-<<<<<<< HEAD
   isBackend: boolean;
-=======
   baseUrl: URL;
->>>>>>> 98b92728
 };
 
 export type ServeOptions = BundlingPathsOptions & {
