/*
 * Copyright 2020 Spotify AB
 *
 * Licensed under the Apache License, Version 2.0 (the "License");
 * you may not use this file except in compliance with the License.
 * You may obtain a copy of the License at
 *
 *     http://www.apache.org/licenses/LICENSE-2.0
 *
 * Unless required by applicable law or agreed to in writing, software
 * distributed under the License is distributed on an "AS IS" BASIS,
 * WITHOUT WARRANTIES OR CONDITIONS OF ANY KIND, either express or implied.
 * See the License for the specific language governing permissions and
 * limitations under the License.
 */

import fs from 'fs-extra';
import { promisify } from 'util';
import chalk from 'chalk';
import inquirer, { Answers, Question } from 'inquirer';
import { exec as execCb } from 'child_process';
import { resolve as resolvePath } from 'path';
import os from 'os';
import { Command } from 'commander';
import {
  parseOwnerIds,
  addCodeownersEntry,
  getCodeownersFilePath,
} from '../../lib/codeowners';
import { paths } from '../../lib/paths';
import { Task, templatingTask } from '../../lib/tasks';
import { version as backstageVersion } from '../../lib/version';

const exec = promisify(execCb);

async function checkExists(destination: string) {
  await Task.forItem('checking', destination, async () => {
    if (await fs.pathExists(destination)) {
      const existing = chalk.cyan(
        destination.replace(`${paths.targetRoot}/`, ''),
      );
      throw new Error(
        `A plugin with the same name already exists: ${existing}\nPlease try again with a different plugin ID`,
      );
    }
  });
}

export async function createTemporaryPluginFolder(tempDir: string) {
  await Task.forItem('creating', 'temporary directory', async () => {
    try {
      await fs.mkdir(tempDir);
    } catch (error) {
      throw new Error(
        `Failed to create temporary plugin directory: ${error.message}`,
      );
    }
  });
}

const sortObjectByKeys = (obj: { [name in string]: string }) => {
  return Object.keys(obj)
    .sort()
    .reduce((result, key: string) => {
      result[key] = obj[key];
      return result;
    }, {} as { [name in string]: string });
};

export const capitalize = (str: string): string =>
  str.charAt(0).toUpperCase() + str.slice(1);

export const addExportStatement = async (
  file: string,
  exportStatement: string,
) => {
  const newContents = fs
    .readFileSync(file, 'utf8')
    .split('\n')
    .filter(Boolean) // get rid of empty lines
    .concat([exportStatement])
    .concat(['']) // newline at end of file
    .join('\n');

  await fs.writeFile(file, newContents, 'utf8');
};

export async function addPluginDependencyToApp(
  rootDir: string,
  pluginPackage: string,
  versionStr: string,
) {
  const packageFilePath = 'packages/app/package.json';
  const packageFile = resolvePath(rootDir, packageFilePath);

  await Task.forItem('processing', packageFilePath, async () => {
    const packageFileContent = await fs.readFile(packageFile, 'utf-8');
    const packageFileJson = JSON.parse(packageFileContent);
    const dependencies = packageFileJson.dependencies;

    if (dependencies[pluginPackage]) {
      throw new Error(
        `Plugin ${pluginPackage} already exists in ${packageFile}`,
      );
    }

    dependencies[pluginPackage] = `^${versionStr}`;
    packageFileJson.dependencies = sortObjectByKeys(dependencies);
    const newContents = `${JSON.stringify(packageFileJson, null, 2)}\n`;

    await fs.writeFile(packageFile, newContents, 'utf-8').catch(error => {
      throw new Error(
        `Failed to add plugin as dependency to app: ${packageFile}: ${error.message}`,
      );
    });
  });
}

export async function addPluginToApp(
  rootDir: string,
  pluginName: string,
  pluginPackage: string,
) {
  const pluginNameCapitalized = pluginName
    .split('-')
    .map(name => capitalize(name))
    .join('');
  const pluginExport = `export { plugin as ${pluginNameCapitalized} } from '${pluginPackage}';`;
  const pluginsFilePath = 'packages/app/src/plugins.ts';
  const pluginsFile = resolvePath(rootDir, pluginsFilePath);

  await Task.forItem('processing', pluginsFilePath, async () => {
    await addExportStatement(pluginsFile, pluginExport).catch(error => {
      throw new Error(
        `Failed to import plugin in app: ${pluginsFile}: ${error.message}`,
      );
    });
  });
}

async function cleanUp(tempDir: string) {
  await Task.forItem('remove', 'temporary directory', async () => {
    await fs.remove(tempDir);
  });
}

async function buildPlugin(pluginFolder: string) {
  const commands = [
    'yarn install',
    'yarn lint --fix',
    'yarn tsc',
    'yarn build',
  ];
  for (const command of commands) {
    await Task.forItem('executing', command, async () => {
      process.chdir(pluginFolder);

      await exec(command).catch(error => {
        process.stdout.write(error.stderr);
        process.stdout.write(error.stdout);
        throw new Error(`Could not execute command ${chalk.cyan(command)}`);
      });
    });
  }
}

export async function movePlugin(
  tempDir: string,
  destination: string,
  id: string,
) {
  await Task.forItem('moving', id, async () => {
    await fs.move(tempDir, destination).catch(error => {
      throw new Error(
        `Failed to move plugin from ${tempDir} to ${destination}: ${error.message}`,
      );
    });
  });
}

<<<<<<< HEAD
export default async ({ backend }: { backend: boolean }) => {
=======
export default async (cmd: Command) => {
>>>>>>> 89371fd8
  const codeownersPath = await getCodeownersFilePath(paths.targetRoot);

  const questions: Question[] = [
    {
      type: 'input',
      name: 'id',
      message: chalk.blue('Enter an ID for the plugin [required]'),
      validate: (value: any) => {
        if (!value) {
          return chalk.red('Please enter an ID for the plugin');
        } else if (!/^[a-z0-9]+(-[a-z0-9]+)*$/.test(value)) {
          return chalk.red(
            'Plugin IDs must be kebab-cased and contain only letters, digits, and dashes.',
          );
        }
        return true;
      },
    },
  ];

  if (codeownersPath) {
    questions.push({
      type: 'input',
      name: 'owner',
      message: chalk.blue(
        'Enter the owner(s) of the plugin. If specified, this will be added to CODEOWNERS for the plugin path. [optional]',
      ),
      validate: (value: any) => {
        if (!value) {
          return true;
        }

        const ownerIds = parseOwnerIds(value);
        if (!ownerIds) {
          return chalk.red(
            'The owner must be a space separated list of team names (e.g. @org/team-name), usernames (e.g. @username), or the email addresses of users (e.g. user@example.com).',
          );
        }

        return true;
      },
    });
  }

  const answers: Answers = await inquirer.prompt(questions);
  const name = cmd.scope
    ? `@${cmd.scope.replace(/^@/, '')}/plugin-${answers.id}`
    : `plugin-${answers.id}`;
  const npmRegistry = cmd.npmRegistry && cmd.scope ? cmd.npmRegistry : '';
  const privatePackage = cmd.private === false ? false : true;
  const isMonoRepo = await fs.pathExists(paths.resolveTargetRoot('lerna.json'));
  const appPackage = paths.resolveTargetRoot('packages/app');
  const templateDir = paths.resolveOwn(
    backend ? 'templates/default-backend-plugin' : 'templates/default-plugin',
  );
  const tempDir = resolvePath(os.tmpdir(), answers.id);
  const pluginDir = isMonoRepo
    ? paths.resolveTargetRoot('plugins', answers.id)
    : paths.resolveTargetRoot(answers.id);
  const ownerIds = parseOwnerIds(answers.owner);
  const { version } = isMonoRepo
    ? await fs.readJson(paths.resolveTargetRoot('lerna.json'))
    : { version: '0.1.0' };

  Task.log();
  Task.log('Creating the plugin...');

  try {
    Task.section('Checking if the plugin ID is available');
    await checkExists(pluginDir);

    Task.section('Creating a temporary plugin directory');
    await createTemporaryPluginFolder(tempDir);

    Task.section('Preparing files');

    await templatingTask(templateDir, tempDir, {
      ...answers,
      version,
      backstageVersion,
      name,
      privatePackage,
      npmRegistry,
    });

    Task.section('Moving to final location');
    await movePlugin(tempDir, pluginDir, answers.id);

    Task.section('Building the plugin');
    await buildPlugin(pluginDir);

    if ((await fs.pathExists(appPackage)) && !backend) {
      Task.section('Adding plugin as dependency in app');
      await addPluginDependencyToApp(paths.targetRoot, name, version);

      Task.section('Import plugin in app');
      await addPluginToApp(paths.targetRoot, answers.id, name);
    }

    if (ownerIds && ownerIds.length) {
      await addCodeownersEntry(
        codeownersPath!,
        `/plugins/${answers.id}`,
        ownerIds,
      );
    }

    Task.log();
    Task.log(`🥇  Successfully created ${chalk.cyan(`${name}`)}`);
    Task.log();
    Task.exit();
  } catch (error) {
    Task.error(error.message);

    Task.log('It seems that something went wrong when creating the plugin 🤔');
    Task.log('We are going to clean up, and then you can try again.');

    Task.section('Cleanup');
    await cleanUp(tempDir);
    Task.error('🔥  Failed to create plugin!');
    Task.exit(1);
  }
};<|MERGE_RESOLUTION|>--- conflicted
+++ resolved
@@ -178,11 +178,7 @@
   });
 }
 
-<<<<<<< HEAD
-export default async ({ backend }: { backend: boolean }) => {
-=======
 export default async (cmd: Command) => {
->>>>>>> 89371fd8
   const codeownersPath = await getCodeownersFilePath(paths.targetRoot);
 
   const questions: Question[] = [
@@ -236,7 +232,9 @@
   const isMonoRepo = await fs.pathExists(paths.resolveTargetRoot('lerna.json'));
   const appPackage = paths.resolveTargetRoot('packages/app');
   const templateDir = paths.resolveOwn(
-    backend ? 'templates/default-backend-plugin' : 'templates/default-plugin',
+    cmd.backend
+      ? 'templates/default-backend-plugin'
+      : 'templates/default-plugin',
   );
   const tempDir = resolvePath(os.tmpdir(), answers.id);
   const pluginDir = isMonoRepo
